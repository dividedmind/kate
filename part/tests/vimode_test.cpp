--- conflicted
+++ resolved
@@ -164,10 +164,7 @@
     // Testing ">"
     DoTest("foo\nbar","vj>","  foo\n  bar");
     DoTest("foo\nbar\nbaz", "jVj>", "foo\n  bar\n  baz");
-<<<<<<< HEAD
-=======
     DoTest("foo", "vl3>","      foo");
->>>>>>> d9a9b187
 
     // Testing "<"
     DoTest(" foo","vl<", "foo");
@@ -182,13 +179,10 @@
     DoTest("FooBar","V~","fOObAR");
     DoTest("foo\nbar","\\ctrl-vjl~","FOo\nBAr");
 
-<<<<<<< HEAD
-=======
     // Testing "r"
     DoTest("foobar","Vra","aaaaaa");
     DoTest("foo\nbar","jlvklrx","fox\nxxr");
     DoTest("123\n123","l\\ctrl-vljrx","1xx\n1xx");
->>>>>>> d9a9b187
 }
 
 void ViModeTest::InsertModeTests() {
@@ -242,17 +236,7 @@
  // They are disabled in order to be able to check all others working tests.
 void ViModeTest::NormalModeFallingTests()
 {
-<<<<<<< HEAD
-//  DoTest("1 2\n2 1", "lld#", "1 \n2 1"); // Is this bug or feature? :)
-
-//  DoTest("foobar","Vra","aaaaaa");
-//  DoTest("foo\bar","jlvklrx","fox\nxxr");
-//  DoTest("123\n123","l\\ctrl-vljrx","1xx\n1xx");
-//  DoTest("foo", "vl3>","      foo");
-
-=======
-
->>>>>>> d9a9b187
+
 }
 
 void ViModeTest::NormalModeMotionsTest() {
